--- conflicted
+++ resolved
@@ -156,15 +156,6 @@
 
 [[package]]
 name = "console"
-<<<<<<< HEAD
-version = "0.15.0"
-source = "registry+https://github.com/rust-lang/crates.io-index"
-checksum = "a28b32d32ca44b70c3e4acd7db1babf555fa026e385fb95f18028f88848b3c31"
-dependencies = [
- "encode_unicode",
- "libc",
- "once_cell",
-=======
 version = "0.14.1"
 source = "registry+https://github.com/rust-lang/crates.io-index"
 checksum = "3993e6445baa160675931ec041a5e03ca84b9c6e32a056150d3aa2bdda0a1f45"
@@ -172,7 +163,21 @@
  "encode_unicode",
  "lazy_static",
  "libc",
->>>>>>> bd5009a8
+ "regex",
+ "terminal_size",
+ "unicode-width",
+ "winapi",
+]
+
+[[package]]
+name = "console"
+version = "0.15.0"
+source = "registry+https://github.com/rust-lang/crates.io-index"
+checksum = "a28b32d32ca44b70c3e4acd7db1babf555fa026e385fb95f18028f88848b3c31"
+dependencies = [
+ "encode_unicode",
+ "libc",
+ "once_cell",
  "regex",
  "terminal_size",
  "unicode-width",
@@ -267,26 +272,30 @@
 
 [[package]]
 name = "dialoguer"
-<<<<<<< HEAD
-version = "0.9.0"
-source = "registry+https://github.com/rust-lang/crates.io-index"
-checksum = "61579ada4ec0c6031cfac3f86fdba0d195a7ebeb5e36693bd53cb5999a25beeb"
-dependencies = [
- "console",
- "fuzzy-matcher",
-=======
 version = "0.8.0"
 source = "registry+https://github.com/rust-lang/crates.io-index"
 checksum = "c9dd058f8b65922819fabb4a41e7d1964e56344042c26efbccd465202c23fa0c"
 dependencies = [
- "console",
->>>>>>> bd5009a8
+ "console 0.14.1",
  "lazy_static",
  "tempfile",
  "zeroize",
 ]
 
 [[package]]
+name = "dialoguer"
+version = "0.9.0"
+source = "registry+https://github.com/rust-lang/crates.io-index"
+checksum = "61579ada4ec0c6031cfac3f86fdba0d195a7ebeb5e36693bd53cb5999a25beeb"
+dependencies = [
+ "console 0.15.0",
+ "fuzzy-matcher",
+ "lazy_static",
+ "tempfile",
+ "zeroize",
+]
+
+[[package]]
 name = "diff"
 version = "0.1.12"
 source = "registry+https://github.com/rust-lang/crates.io-index"
@@ -349,7 +358,7 @@
 dependencies = [
  "assert_cmd",
  "crossterm",
- "dialoguer",
+ "dialoguer 0.9.0",
  "miette",
  "nu-cli",
  "nu-command",
@@ -603,7 +612,7 @@
 dependencies = [
  "bytesize",
  "chrono",
- "dialoguer",
+ "dialoguer 0.8.0",
  "glob",
  "lscolors",
  "nu-engine",
